--- conflicted
+++ resolved
@@ -1,5 +1,5 @@
 //! 実行する流れをまとめた関数と，その際に出るエラーをまとめた構造を実装するモジュールです．
-//! WebAssemblyにもマイナーな変更でコンパイルできるよう，[args](super::args)モジュールから分離されました．
+//! CLI Appからマイナーな変更でマージできるよう，[wasm](super::wasm)モジュールから分離されています．
 
 use std::error::Error;
 use std::fmt::Display;
@@ -9,13 +9,9 @@
 use super::solver::SolveError;
 use super::TeX;
 
-<<<<<<< HEAD
-pub fn exec(input: &str, tex: bool) -> Result<String, ExecError> {
-=======
 /// 入力された文字列から論理式をパースし，ソルバを呼び出し，設定に則って出力します．
-pub fn exec(input: &String, tex: bool) -> Result<String, ExecError> {
+  pub fn exec(input: &str, tex: bool) -> Result<String, ExecError> {
   // Logic::from(&str) as FromStr を呼び出しています．
->>>>>>> 692f8682
   let logic: Logic = input.parse()?;
 
   logic.check_all()?;
