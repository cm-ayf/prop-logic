use std::error::Error;
use std::fmt::Display;

<<<<<<< HEAD
use super::logic::CheckError;
use super::solver::SolveError;
use super::parser::ParseLogicError;
use super::*;
=======
use super::logic::*;
use super::parser::ParseLogicError;
use super::solver::SolveError;
use super::TeX;
>>>>>>> b1ed6f9c

pub fn exec(input: &str, tex: bool) -> Result<String, ExecError> {
  let logic: Logic = input.parse()?;

  let inference = logic.solve()?;

  Ok(if tex {
    inference.tex()
  } else {
    inference.to_string()
  })
}

#[derive(Debug)]
pub enum ExecError {
  ParseError(ParseLogicError),
  CheckError(CheckError),
  InferError(Logic),
  FileError(std::io::Error),
}

impl From<ParseLogicError> for ExecError {
<<<<<<< HEAD
  fn from(e: nom::Err<nom::error::Error<String>>) -> Self {
=======
  fn from(e: ParseLogicError) -> Self {
>>>>>>> b1ed6f9c
    Self::ParseError(e)
  }
}

impl From<SolveError> for ExecError {
  fn from(e: SolveError) -> Self {
    match e {
      SolveError::CheckError(e) => Self::CheckError(e),
      SolveError::InferError(e) => Self::InferError(e),
    }
  }
}

impl From<std::io::Error> for ExecError {
  fn from(e: std::io::Error) -> Self {
    Self::FileError(e)
  }
}

impl Display for ExecError {
  fn fmt(&self, f: &mut std::fmt::Formatter<'_>) -> std::fmt::Result {
    match self {
      Self::ParseError(e) => write!(f, "error when parsing:\n{}", e),
      Self::CheckError(e) => write!(f, "error when checking:\n{}", e),
      Self::InferError(e) => write!(f, "could not infer:\n{}", e),
      Self::FileError(e) => write!(f, "error when writing file:\n{}", e),
    }
  }
}

impl Error for ExecError {
  fn source(&self) -> Option<&(dyn Error + 'static)> {
    match self {
      Self::ParseError(e) => Some(e),
      Self::CheckError(e) => Some(e),
      Self::InferError(_) => None,
      Self::FileError(e) => Some(e),
    }
  }
}<|MERGE_RESOLUTION|>--- conflicted
+++ resolved
@@ -1,17 +1,10 @@
 use std::error::Error;
 use std::fmt::Display;
 
-<<<<<<< HEAD
-use super::logic::CheckError;
-use super::solver::SolveError;
-use super::parser::ParseLogicError;
-use super::*;
-=======
 use super::logic::*;
 use super::parser::ParseLogicError;
 use super::solver::SolveError;
 use super::TeX;
->>>>>>> b1ed6f9c
 
 pub fn exec(input: &str, tex: bool) -> Result<String, ExecError> {
   let logic: Logic = input.parse()?;
@@ -34,11 +27,7 @@
 }
 
 impl From<ParseLogicError> for ExecError {
-<<<<<<< HEAD
-  fn from(e: nom::Err<nom::error::Error<String>>) -> Self {
-=======
   fn from(e: ParseLogicError) -> Self {
->>>>>>> b1ed6f9c
     Self::ParseError(e)
   }
 }
