<<<<<<< HEAD
use nom::{
  branch::*, character::complete::*, combinator::*, error::Error, sequence::*, Err, IResult,
=======
//! ```bnf
//! <base>  := A-Z
//! <cont>  := '\perp '
//! <paren> := '(' ws0 <parse> ws0 ')'
//! <term>  := <base> | <cont> | <paren> | <not>
//! <not>   := '\lnot ' ws0 ( <term> )
//! <and>   := <term> ws0 '\land ' ws0 ( <and> | <term> )
//! <or>    := <term> ws0 '\land ' ws0 ( <or> | <term> )
//! <to>    := ( <and> | <or> | <term> ) ws0 '\land ' ws0 <parse>
//! <parse> := <to> | <and> | <or> | <term>
//! ```

use nom::{
  branch::*, bytes::complete::*, character::complete::*, combinator::*, error::Error, sequence::*,
  Err, IResult,
>>>>>>> 55f83c55
};

use super::logic::*;

pub type ParseLogicError = Err<Error<String>>;

/// `<base> := A-Z`
fn base(s: &str) -> IResult<&str, Logic> {
  map(one_of("ABCDEFGHIJKLMNOPQRSTUVWXYZ"), |c| Logic::Base(c))(s)
}

/// `<cont> := '\perp '`
fn cont(s: &str) -> IResult<&str, Logic> {
  value(Logic::Cont, alt((tag("\\perp "), tag("cont"), tag("⊥"))))(s)
}

/// `<paren> := '(' ws0 <parse> ws0 ')'`
fn paren(s: &str) -> IResult<&str, Logic> {
  delimited(
    char('('),
    delimited(multispace0, parse, multispace0),
    char(')'),
  )(s)
}

/// `<term> := <base> | <cont> | <paren> | <not>`
fn term(s: &str) -> IResult<&str, Logic> {
  alt((base, cont, paren, not))(s)
}

/// `<not> := '\lnot ' ws0 ( <term> )`
fn not(s: &str) -> IResult<&str, Logic> {
  map(
    tuple((
      alt((tag("\\lnot "), tag("not"), tag("¬"))),
      multispace0,
      term,
    )),
    |t| Logic::Not(Box::new(t.2)),
  )(s)
}

/// `<and> := <term> ws0 '\land ' ws0 ( <and> | <term> )`
fn and(s: &str) -> IResult<&str, Logic> {
  map(
    tuple((
      term,
      multispace0,
      alt((tag("\\land "), tag("and"), tag("∧"))),
      multispace0,
      alt((and, term)),
    )),
    |t| Logic::And(Box::new(t.0), Box::new(t.4)),
  )(s)
}

/// `<or> := <term> ws0 '\land ' ws0 ( <or> | <term> )`
fn or(s: &str) -> IResult<&str, Logic> {
  map(
    tuple((
      term,
      multispace0,
      alt((tag("\\lor "), tag("or"), tag("∨"))),
      multispace0,
      alt((or, term)),
    )),
    |t| Logic::Or(Box::new(t.0), Box::new(t.4)),
  )(s)
}

/// `<to> := ( <and> | <or> | <term> ) ws0 '\land ' ws0 <parse>`
fn to(s: &str) -> IResult<&str, Logic> {
  map(
    tuple((
      alt((and, or, term)),
      multispace0,
      alt((tag("\\to "), tag("to"), tag("→"))),
      multispace0,
      parse,
    )),
    |t| Logic::To(Box::new(t.0), Box::new(t.4)),
  )(s)
}

/// `<parse> := <to> | <and> | <or> | <term>`; entry point
pub fn parse(s: &str) -> IResult<&str, Logic> {
  alt((to, and, or, term))(s)
}

#[cfg(test)]
mod test {
  use super::*;
  use Logic::*;

  #[test]
  fn test_base() {
    assert_eq!(base("A").unwrap(), ("", Base('A')));
  }

  #[test]
  fn test_paren() {
    assert_eq!(paren("(A)").unwrap(), ("", Base('A')));
  }

  #[test]
  fn test_not() {
    assert_eq!(not("\\lnot A").unwrap(), ("", Not(Box::new(Base('A')))));
  }

  #[test]
  fn test_and() {
    assert_eq!(
      and("A \\land B").unwrap(),
      ("", And(Box::new(Base('A')), Box::new(Base('B'))))
    );
  }

  #[test]
  fn test_or() {
    assert_eq!(
      or("A \\lor B").unwrap(),
      ("", Or(Box::new(Base('A')), Box::new(Base('B'))))
    );
  }

  #[test]
  fn test_to() {
    assert_eq!(
      to("A \\to B").unwrap(),
      ("", To(Box::new(Base('A')), Box::new(Base('B'))))
    );
  }

  #[test]
  fn test_parse() {
    assert_eq!(
      parse("(A \\lor B \\to C) \\to ((A \\to C) \\land (B \\to C))").unwrap(),
      (
        "",
        To(
          Box::new(To(
            Box::new(Or(Box::new(Base('A')), Box::new(Base('B')))),
            Box::new(Base('C'))
          )),
          Box::new(And(
            Box::new(To(Box::new(Base('A')), Box::new(Base('C')))),
            Box::new(To(Box::new(Base('B')), Box::new(Base('C'))))
          ))
        )
      )
    );
    assert_eq!(
      parse("A to not not A").unwrap(),
      (
        "",
        To(
          Box::new(Base('A')),
          Box::new(Not(Box::new(Not(Box::new(Base('A'))))))
        )
      )
    );
  }
}<|MERGE_RESOLUTION|>--- conflicted
+++ resolved
@@ -1,7 +1,3 @@
-<<<<<<< HEAD
-use nom::{
-  branch::*, character::complete::*, combinator::*, error::Error, sequence::*, Err, IResult,
-=======
 //! ```bnf
 //! <base>  := A-Z
 //! <cont>  := '\perp '
@@ -17,7 +13,6 @@
 use nom::{
   branch::*, bytes::complete::*, character::complete::*, combinator::*, error::Error, sequence::*,
   Err, IResult,
->>>>>>> 55f83c55
 };
 
 use super::logic::*;
