--- conflicted
+++ resolved
@@ -1,16 +1,8 @@
-<<<<<<< HEAD
+mod exec;
 mod logic;
 mod parser;
 mod solver;
 mod wasm;
-mod exec;
-=======
-mod args;
-mod exec;
-mod logic;
-mod parser;
-mod solver;
->>>>>>> 3e76aaa8
 
 pub use logic::Logic;
 
