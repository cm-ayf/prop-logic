<<<<<<< HEAD
=======
//! # prop-logic
//! 
//! ## 概要
//! 
//! 命題論理ソルバーです．TeX記法等でインラインで証明したい論理式を入力すると，証明図を吐きます．出力には，簡略化した記法とTeX記法のいずれかが選べます．
//! 
//! 仮定の参照先が明示されるようになりました．
//! 
//! ## インストール
//! ```bash
//! git clone https://github.com/cm-ayf/prop-logic
//! cd prop-logic
//! cargo install --path .
//! ```
//! 
//! またはインストールなしで`cargo run [--release]`してください．
//! 
//! ## 使い方
//! 
//! * 例
//! 
//! ```bash
//! $ prop-logic "((A or B) to C) to (A to C) and (B to C)"
//! (A ∨ B → C) → (A → C) ∧ (B → C) : 1
//! + (A → C) ∧ (B → C)
//!   + A → C : 2
//!   | + C
//!   |   + A ∨ B
//!   |   | + A from: 2
//!   |   + A ∨ B → C from: 1
//!   + B → C : 3
//!     + C
//!       + A ∨ B
//!       | + B from: 3
//!       + A ∨ B → C from: 1
//! ```
//! 
//! * 記法
//!   * `not | \lnot`：否定（…でない）です．
//!   * `and | \land`：論理積（かつ）です．
//!   * `or | \lor`：論理和（または）です．
//!   * `to | \to `：論理包含（ならば）です．
//! 
//! * かっこ`()`について
//!   * 優先順位を指定します．
//!   * 同じ二項演算（`and, or, to`）を繰り返す場合はかっこが必要です．
//!     * 例：`(A and B) and C to A and (B and C)`
//!   * 記法の項で上にあるものほど優先して計算されます：
//!     * 例：`not A and B to (A \to B)`は`((not A) and B) to (A to B)`に同じです．
//! 
//! * 引数一覧
//! 
//! ```bash
//! $ prop-logic -h
//! Propositional Logic Solver 0.1.0
//! cm-ayf
//! Parses propositional logic in TeX, outputs in TeX
//! 
//! USAGE:
//!     prop-logic [FLAGS] [OPTIONS] [input]
//! 
//! FLAGS:
//!     -h, --help           Prints help information
//!     -i, --interactive    execute in interactive mode
//!     -t, --tex            output in TeX format (bussproof.sty)
//!     -V, --version        Prints version information
//! 
//! OPTIONS:
//!     -o, --out <out>    output file (if omitted, stdout)
//! 
//! ARGS:
//!     <input>    text input
//! ```

mod args;
>>>>>>> 692f8682
mod exec;
mod logic;
mod parser;
mod solver;
mod wasm;

pub use exec::*;
pub use logic::*;
pub use solver::*;

<<<<<<< HEAD
pub trait TeX {
=======
/// TeX記法で出力可能であることを意味するTraitです．`Logic`と`Inference`に実装されています．
trait TeX {
>>>>>>> 692f8682
  fn tex(&self) -> String;
}<|MERGE_RESOLUTION|>--- conflicted
+++ resolved
@@ -1,5 +1,3 @@
-<<<<<<< HEAD
-=======
 //! # prop-logic
 //! 
 //! ## 概要
@@ -74,8 +72,6 @@
 //!     <input>    text input
 //! ```
 
-mod args;
->>>>>>> 692f8682
 mod exec;
 mod logic;
 mod parser;
@@ -86,11 +82,7 @@
 pub use logic::*;
 pub use solver::*;
 
-<<<<<<< HEAD
-pub trait TeX {
-=======
 /// TeX記法で出力可能であることを意味するTraitです．`Logic`と`Inference`に実装されています．
 trait TeX {
->>>>>>> 692f8682
   fn tex(&self) -> String;
 }