--- conflicted
+++ resolved
@@ -72,24 +72,15 @@
 //!     <input>    text input
 //! ```
 
-<<<<<<< HEAD
-=======
-mod cli;
->>>>>>> 1840d480
 mod exec;
 mod logic;
 mod parser;
 mod solver;
 mod wasm;
 
-<<<<<<< HEAD
 pub use exec::*;
 pub use logic::*;
 pub use solver::*;
-=======
-pub use cli::*;
-pub use exec::*;
->>>>>>> 1840d480
 
 /// TeX記法で出力可能であることを意味するTraitです．`Logic`と`Inference`に実装されています．
 trait TeX {
